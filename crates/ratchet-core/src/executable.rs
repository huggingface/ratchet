--- conflicted
+++ resolved
@@ -28,12 +28,7 @@
     DebuggingError(&'static str),
 }
 
-<<<<<<< HEAD
-impl Executable {
-    /// Dispatch operations to the hardware.
-=======
 impl Executable<'_> {
->>>>>>> 392cc892
     #[cfg(not(feature = "gpu-profiling"))]
     pub fn dispatch(&self, device: &WgpuDevice) -> Result<SubmissionIndex, ExecutionError> {
         let pipeline_resources = device.pipeline_resources();
