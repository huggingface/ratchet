--- conflicted
+++ resolved
@@ -4,8 +4,6 @@
     Tensor, TensorDType,
 };
 use half::{bf16, f16};
-use ndarray::ShapeBuilder;
-use std::ops::Range;
 
 impl CPUOperation for Reindex {
     fn apply_cpu(&self, dst: Tensor) -> Result<Tensor, OperationError> {
@@ -13,13 +11,10 @@
             Reindex::Permute(p) => p.apply_cpu(dst),
             Reindex::Slice(s) => s.apply_cpu(dst),
             Reindex::Broadcast(b) => b.apply_cpu(dst),
-            _ => todo!(),
-        }
-    }
-}
-
-<<<<<<< HEAD
-=======
+        }
+    }
+}
+
 impl CPUOperation for Permute {
     fn apply_cpu(&self, dst: Tensor) -> Result<Tensor, OperationError> {
         match dst.dt() {
@@ -35,7 +30,7 @@
 
 fn apply_permute<T: TensorDType>(p: &Permute, dst: Tensor) -> Result<Tensor, OperationError> {
     let perm: [usize; 4] = p.promote().try_into().unwrap();
-    let Permute { src, dims } = p;
+    let Permute { src, dims: _ } = p;
     let result = permute(&src.to_vec::<T>()?, src.shape(), dst.shape(), perm);
     cpu_store_result(&dst, &result);
     Ok(dst)
@@ -133,7 +128,6 @@
     dst
 }
 
->>>>>>> 560ccea2
 impl CPUOperation for Broadcast {
     fn apply_cpu(&self, dst: Tensor) -> Result<Tensor, OperationError> {
         match dst.dt() {
