--- conflicted
+++ resolved
@@ -360,11 +360,4 @@
             debug_buffer,
         ))
     }
-<<<<<<< HEAD
-}
-
-pub trait CPUOperation: Operation {
-    fn apply_cpu(&self, dst: Tensor) -> Result<Tensor, OperationError>;
-=======
->>>>>>> 721f3c6c
 }